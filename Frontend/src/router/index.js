--- conflicted
+++ resolved
@@ -1,13 +1,7 @@
-<<<<<<< HEAD
-import Login from '@/views/Login.vue';
-import Signup from '@/views/Signup.vue';
-import { createRouter, createWebHistory } from 'vue-router';
-=======
 import { createRouter, createWebHistory } from 'vue-router'
 import Login from '@/views/Login.vue'
 import Signup from '@/views/Signup.vue'
 import Home from '@/views/Home.vue'
->>>>>>> 1bdc8b79
 
 const routes = [
   {
@@ -24,17 +18,8 @@
     path: '/signup',
     name: 'Signup',
     component: Signup,
-<<<<<<< HEAD
-  },
-  {
-    path: '/',
-    redirect: '/login',
-  },
-];
-=======
   }
 ]
->>>>>>> 1bdc8b79
 
 const router = createRouter({
   history: createWebHistory(),
